"""Python utility functions for musa testing"""

from .base_test_tool import (
    DefaultComparator,
    AbsDiffComparator,
    RelDiffComparator,
    OpTest,
    get_raw_data,
    get_all_support_types,
    get_all_types,
    skip_if_musa_unavailable,
<<<<<<< HEAD
    skip_if_not_multiple_musa_device,
    MULTIGPU_AVAILABLE,
)
=======
    skip_if_not_multiple_musa_device
)

from .common_utils import get_cycles_per_ms
>>>>>>> 24e39653
<|MERGE_RESOLUTION|>--- conflicted
+++ resolved
@@ -9,13 +9,8 @@
     get_all_support_types,
     get_all_types,
     skip_if_musa_unavailable,
-<<<<<<< HEAD
     skip_if_not_multiple_musa_device,
     MULTIGPU_AVAILABLE,
 )
-=======
-    skip_if_not_multiple_musa_device
-)
 
-from .common_utils import get_cycles_per_ms
->>>>>>> 24e39653
+from .common_utils import get_cycles_per_ms